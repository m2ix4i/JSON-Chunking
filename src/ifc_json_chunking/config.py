--- conflicted
+++ resolved
@@ -63,18 +63,6 @@
     
     @staticmethod
     def _is_safe_absolute_path(path: Path) -> bool:
-<<<<<<< HEAD
-        """Check if absolute path is safe (not a traversal attack)."""
-        try:
-            # Allow absolute paths that don't try to escape outside reasonable bounds
-            resolved = path.resolve()
-            path_str = str(resolved)
-            
-            # Reject obvious traversal attempts
-            dangerous_patterns = ['..', '/etc/', '/var/', '/sys/', '/proc/']
-            return not any(pattern in path_str for pattern in dangerous_patterns)
-        except (OSError, RuntimeError):
-=======
         """Check if absolute path is safe using whitelist approach."""
         try:
             # Resolve path and check if it's within allowed directories (whitelist approach)
@@ -102,7 +90,6 @@
             
             return False  # Path not within any allowed base
         except (OSError, ValueError, RuntimeError):
->>>>>>> e2dbabac
             return False
 
 

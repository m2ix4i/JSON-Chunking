"""
Advanced Result Aggregation & Synthesis Engine - Complete Integration.

<<<<<<< HEAD
This module provides the complete advanced aggregation system for integration
with QueryProcessor, including all components from previous PRs.
"""

# Import the main aggregator for QueryProcessor integration
from .core.aggregator import AdvancedAggregator
=======
This module provides comprehensive aggregation capabilities including
data extraction, normalization, conflict detection and resolution,
statistical aggregation strategies, and intelligent result synthesis.
"""

# Core components
from .core.aggregator import AdvancedAggregator
from .core.data_extractor import DataExtractor
from .core.normalizer import DataNormalizer

# Conflict detection
from .conflict.detector import ConflictDetector

# Statistical aggregation strategies
from .strategies.quantity_strategy import QuantityAggregationStrategy
from .strategies.component_strategy import ComponentAggregationStrategy
from .strategies.material_strategy import MaterialAggregationStrategy
from .strategies.spatial_strategy import SpatialAggregationStrategy
from .strategies.cost_strategy import CostAggregationStrategy
>>>>>>> 1c788276

__all__ = [
    # Main aggregator for QueryProcessor integration
    "AdvancedAggregator",
<<<<<<< HEAD
=======
    "DataExtractor", 
    "DataNormalizer",
    
    # Conflict handling
    "ConflictDetector",
    
    # Statistical aggregation strategies
    "QuantityAggregationStrategy",
    "ComponentAggregationStrategy",
    "MaterialAggregationStrategy",
    "SpatialAggregationStrategy",
    "CostAggregationStrategy",
>>>>>>> 1c788276
]<|MERGE_RESOLUTION|>--- conflicted
+++ resolved
@@ -1,14 +1,6 @@
 """
 Advanced Result Aggregation & Synthesis Engine - Complete Integration.
 
-<<<<<<< HEAD
-This module provides the complete advanced aggregation system for integration
-with QueryProcessor, including all components from previous PRs.
-"""
-
-# Import the main aggregator for QueryProcessor integration
-from .core.aggregator import AdvancedAggregator
-=======
 This module provides comprehensive aggregation capabilities including
 data extraction, normalization, conflict detection and resolution,
 statistical aggregation strategies, and intelligent result synthesis.
@@ -28,13 +20,10 @@
 from .strategies.material_strategy import MaterialAggregationStrategy
 from .strategies.spatial_strategy import SpatialAggregationStrategy
 from .strategies.cost_strategy import CostAggregationStrategy
->>>>>>> 1c788276
 
 __all__ = [
     # Main aggregator for QueryProcessor integration
     "AdvancedAggregator",
-<<<<<<< HEAD
-=======
     "DataExtractor", 
     "DataNormalizer",
     
@@ -47,5 +36,4 @@
     "MaterialAggregationStrategy",
     "SpatialAggregationStrategy",
     "CostAggregationStrategy",
->>>>>>> 1c788276
 ]
"""
Advanced Result Aggregation & Synthesis Engine - Conflict Detection.

This module provides conflict detection capabilities for identifying
contradictions and inconsistencies between chunk results.
"""

<<<<<<< HEAD
# Import only the conflict detection components for this PR
from .conflict.detector import ConflictDetector
from .conflict.detectors import (
    QuantitativeConflictDetector,
    QualitativeConflictDetector,
    EntityConflictDetector,
    SpatialConflictDetector,
    RelationshipConflictDetector
)

__all__ = [
    # Conflict detection system
    "ConflictDetector",
    "QuantitativeConflictDetector",
    "QualitativeConflictDetector",
    "EntityConflictDetector", 
    "SpatialConflictDetector",
    "RelationshipConflictDetector",
=======
from .core.aggregator import AdvancedAggregator
from .core.data_extractor import DataExtractor
from .core.normalizer import DataNormalizer

from .strategies.quantity_strategy import QuantityAggregationStrategy
from .conflict.detector import ConflictDetector

__all__ = [
    # Core components
    "AdvancedAggregator",
    "DataExtractor", 
    "DataNormalizer",
    
    # Aggregation strategies
    "QuantityAggregationStrategy",
    
    # Conflict handling
    "ConflictDetector",
>>>>>>> 1425b302
]<|MERGE_RESOLUTION|>--- conflicted
+++ resolved
@@ -1,30 +1,11 @@
 """
-Advanced Result Aggregation & Synthesis Engine - Conflict Detection.
+Advanced Result Aggregation & Synthesis Engine.
 
-This module provides conflict detection capabilities for identifying
-contradictions and inconsistencies between chunk results.
+This module provides comprehensive aggregation capabilities including
+data extraction, normalization, conflict detection and resolution,
+and intelligent result synthesis.
 """
 
-<<<<<<< HEAD
-# Import only the conflict detection components for this PR
-from .conflict.detector import ConflictDetector
-from .conflict.detectors import (
-    QuantitativeConflictDetector,
-    QualitativeConflictDetector,
-    EntityConflictDetector,
-    SpatialConflictDetector,
-    RelationshipConflictDetector
-)
-
-__all__ = [
-    # Conflict detection system
-    "ConflictDetector",
-    "QuantitativeConflictDetector",
-    "QualitativeConflictDetector",
-    "EntityConflictDetector", 
-    "SpatialConflictDetector",
-    "RelationshipConflictDetector",
-=======
 from .core.aggregator import AdvancedAggregator
 from .core.data_extractor import DataExtractor
 from .core.normalizer import DataNormalizer
@@ -43,5 +24,4 @@
     
     # Conflict handling
     "ConflictDetector",
->>>>>>> 1425b302
 ]
--- conflicted
+++ resolved
@@ -6,25 +6,7 @@
 """
 
 from .detector import ConflictDetector
-<<<<<<< HEAD
-from .detectors import (
-    QuantitativeConflictDetector,
-    QualitativeConflictDetector,
-    EntityConflictDetector,
-    SpatialConflictDetector,
-    RelationshipConflictDetector
-)
 
 __all__ = [
     "ConflictDetector",
-    "QuantitativeConflictDetector",
-    "QualitativeConflictDetector", 
-    "EntityConflictDetector",
-    "SpatialConflictDetector",
-    "RelationshipConflictDetector"
-=======
-
-__all__ = [
-    "ConflictDetector",
->>>>>>> 1425b302
 ]
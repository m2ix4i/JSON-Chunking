--- conflicted
+++ resolved
@@ -1,36 +1,40 @@
 """
-Refactored conflict detection orchestrator.
+Conflict detection component for identifying contradictions and inconsistencies.
 
-This module coordinates different conflict detection strategies
-for maintainability and single responsibility compliance.
+This module detects conflicts between extracted data from different chunks,
+identifying quantitative mismatches, qualitative contradictions, and
+inconsistencies that need resolution during aggregation.
 """
 
-from typing import Any, Dict, List, Optional
+from typing import Any, Dict, List, Optional, Tuple, Set
+import statistics
+from collections import defaultdict, Counter
 import structlog
 
-from ...types.aggregation_types import ExtractedData, Conflict, ConflictType
+from ...types.aggregation_types import (
+    ExtractedData, Conflict, ConflictType, Evidence
+)
 from ...query.types import QueryContext, QueryIntent
-from .detectors import (
-    QuantitativeConflictDetector,
-    QualitativeConflictDetector, 
-    EntityConflictDetector,
-    SpatialConflictDetector,
-    RelationshipConflictDetector
-)
 
 logger = structlog.get_logger(__name__)
 
 
 class ConflictDetector:
     """
-    Orchestrates conflict detection using specialized detector strategies.
-    
-    Coordinates multiple focused conflict detectors to identify
-    contradictions and inconsistencies across extracted data.
+    Detects conflicts and contradictions in extracted data.
+    
+    Analyzes multiple ExtractedData objects to identify
+    quantitative mismatches, qualitative contradictions,
+    and consistency issues across chunks.
     """
     
     def __init__(self, tolerance_thresholds: Optional[Dict[str, float]] = None):
-        """Initialize conflict detector with specialized detectors."""
+        """
+        Initialize conflict detector.
+        
+        Args:
+            tolerance_thresholds: Custom tolerance levels for different types of conflicts
+        """
         self.tolerance_thresholds = tolerance_thresholds or {
             'quantity_relative_tolerance': 0.05,  # 5% relative tolerance for quantities
             'quantity_absolute_tolerance': 0.1,   # Absolute tolerance for small quantities
@@ -38,13 +42,6 @@
             'majority_threshold': 0.6,            # Threshold for majority rule
             'statistical_outlier_threshold': 2.0  # Standard deviations for outlier detection
         }
-        
-        # Initialize specialized detectors
-        self.quantitative_detector = QuantitativeConflictDetector(self.tolerance_thresholds)
-        self.qualitative_detector = QualitativeConflictDetector(self.tolerance_thresholds)
-        self.entity_detector = EntityConflictDetector(self.tolerance_thresholds)
-        self.spatial_detector = SpatialConflictDetector(self.tolerance_thresholds)
-        self.relationship_detector = RelationshipConflictDetector(self.tolerance_thresholds)
         
         logger.info(
             "ConflictDetector initialized",
@@ -75,37 +72,38 @@
         if len(extracted_data_list) < 2:
             logger.debug("Insufficient data for conflict detection")
             return []
-<<<<<<< HEAD
-        
-        # Filter out low-confidence data
-        high_confidence_data = [
-            data for data in extracted_data_list
-            if data.extraction_confidence >= self.tolerance_thresholds['confidence_threshold']
-        ]
-        
-        if len(high_confidence_data) < 2:
-            logger.debug("Insufficient high-confidence data for conflict detection")
-            return []
-        
-=======
->>>>>>> 0010c40c
         conflicts = []
         
         try:
-            # Apply appropriate detectors based on query intent
+            # Filter out low-confidence data
+            high_confidence_data = [
+                data for data in extracted_data_list
+                if data.extraction_confidence >= self.tolerance_thresholds['confidence_threshold']
+            ]
+            
+            if len(high_confidence_data) < 2:
+                logger.debug("Insufficient high-confidence data for conflict detection")
+                return []
+            
+            # Detect different types of conflicts based on query intent
             if context.intent in [QueryIntent.QUANTITY, QueryIntent.COST]:
-                conflicts.extend(await self.quantitative_detector.detect_conflicts(high_confidence_data))
+                conflicts.extend(await self._detect_quantitative_conflicts(high_confidence_data))
             
             if context.intent in [QueryIntent.COMPONENT, QueryIntent.MATERIAL]:
-                conflicts.extend(await self.qualitative_detector.detect_conflicts(high_confidence_data))
-                conflicts.extend(await self.entity_detector.detect_conflicts(high_confidence_data))
+                conflicts.extend(await self._detect_qualitative_conflicts(high_confidence_data))
+                conflicts.extend(await self._detect_entity_conflicts(high_confidence_data))
             
             if context.intent == QueryIntent.SPATIAL:
-                conflicts.extend(await self.spatial_detector.detect_conflicts(high_confidence_data))
-                conflicts.extend(await self.relationship_detector.detect_conflicts(high_confidence_data))
-            
-            # Always check for general conflicts regardless of intent
-            conflicts.extend(await self._detect_general_conflicts(high_confidence_data))
+                conflicts.extend(await self._detect_spatial_conflicts(high_confidence_data))
+                conflicts.extend(await self._detect_relationship_conflicts(high_confidence_data))
+            
+            # Always check for property conflicts and missing information
+            conflicts.extend(await self._detect_property_conflicts(high_confidence_data))
+            conflicts.extend(await self._detect_missing_information_conflicts(high_confidence_data))
+            conflicts.extend(await self._detect_unit_inconsistencies(high_confidence_data))
+            
+            # Filter and rank conflicts by severity
+            conflicts = await self._filter_and_rank_conflicts(conflicts)
             
             logger.info(
                 "Conflict detection completed",
@@ -116,73 +114,467 @@
             return conflicts
             
         except Exception as e:
-            logger.error("Conflict detection failed", error=str(e))
+            logger.error(
+                "Conflict detection failed",
+                error=str(e)
+            )
             return []
     
-    async def _detect_general_conflicts(self, data_list: List[ExtractedData]) -> List[Conflict]:
-        """Detect general conflicts that apply regardless of query intent."""
-        conflicts = []
-        
-        # Check for missing information conflicts
-        conflicts.extend(await self._detect_missing_information(data_list))
-        
-        # Check for unit inconsistencies
-        conflicts.extend(await self._detect_unit_inconsistencies(data_list))
-        
-        return conflicts
-    
-    async def _detect_missing_information(self, data_list: List[ExtractedData]) -> List[Conflict]:
-        """Detect missing information conflicts."""
-        conflicts = []
-        
-        # Check if some chunks have significantly more data than others
-        data_richness = [
-            len(data.entities) + len(data.quantities) + len(data.properties)
-            for data in data_list
-        ]
-        
-        if data_richness and max(data_richness) > min(data_richness) * 2:
-            # Significant data imbalance detected
+    async def _detect_quantitative_conflicts(self, data_list: List[ExtractedData]) -> List[Conflict]:
+        """Detect conflicts in quantitative data."""
+        conflicts = []
+        
+        # Group quantities by type
+        quantity_groups = defaultdict(list)
+        for data in data_list:
+            for qty_type, qty_value in data.quantities.items():
+                if isinstance(qty_value, (int, float, dict)):
+                    # Handle both raw numbers and normalized measurements
+                    if isinstance(qty_value, dict) and 'value' in qty_value:
+                        numeric_value = qty_value['value']
+                    else:
+                        numeric_value = qty_value
+                    
+                    if isinstance(numeric_value, (int, float)):
+                        quantity_groups[qty_type].append({
+                            'value': numeric_value,
+                            'chunk_id': data.chunk_id,
+                            'data': data,
+                            'original': qty_value
+                        })
+        
+        # Check for conflicts in each quantity type
+        for qty_type, values in quantity_groups.items():
+            if len(values) < 2:
+                continue
+            
+            conflict = await self._analyze_quantitative_values(qty_type, values)
+            if conflict:
+                conflicts.append(conflict)
+        
+        return conflicts
+    
+    async def _analyze_quantitative_values(
+        self,
+        qty_type: str,
+        values: List[Dict[str, Any]]
+    ) -> Optional[Conflict]:
+        """Analyze quantitative values for conflicts."""
+        
+        numeric_values = [v['value'] for v in values]
+        
+        # Statistical analysis
+        mean_val = statistics.mean(numeric_values)
+        if len(numeric_values) > 2:
+            stdev = statistics.stdev(numeric_values)
+        else:
+            stdev = 0
+        
+        # Detect outliers using statistical threshold
+        outliers = []
+        for i, val in enumerate(numeric_values):
+            if stdev > 0:
+                z_score = abs(val - mean_val) / stdev
+                if z_score > self.tolerance_thresholds['statistical_outlier_threshold']:
+                    outliers.append(i)
+        
+        # Detect significant variations using relative tolerance
+        max_val = max(numeric_values)
+        min_val = min(numeric_values)
+        relative_diff = (max_val - min_val) / max_val if max_val > 0 else 0
+        
+        # Check if variation exceeds tolerance
+        has_conflict = False
+        if relative_diff > self.tolerance_thresholds['quantity_relative_tolerance']:
+            # Also check absolute tolerance for small values
+            absolute_diff = max_val - min_val
+            if absolute_diff > self.tolerance_thresholds['quantity_absolute_tolerance']:
+                has_conflict = True
+        
+        if has_conflict or outliers:
+            # Create evidence for each value
+            evidence = []
+            for value_info in values:
+                evidence.append(Evidence(
+                    source_chunk_id=value_info['chunk_id'],
+                    content=f"{qty_type}: {value_info['value']}",
+                    confidence=value_info['data'].extraction_confidence,
+                    quality_score=0.8 if value_info['data'].data_quality == 'high' else 0.5,
+                    supporting_data={'original_value': value_info['original']}
+                ))
+            
+            # Calculate severity based on variation
+            severity = min(relative_diff * 2, 1.0)  # Scale to 0-1
+            
+            return Conflict(
+                conflict_type=ConflictType.QUANTITATIVE_MISMATCH,
+                description=f"Quantitative mismatch in {qty_type}: values range from {min_val:.2f} to {max_val:.2f} ({relative_diff:.1%} variation)",
+                conflicting_chunks=[v['chunk_id'] for v in values],
+                conflicting_values=[v['value'] for v in values],
+                severity=severity,
+                evidence=evidence,
+                context={
+                    'quantity_type': qty_type,
+                    'statistics': {
+                        'mean': mean_val,
+                        'standard_deviation': stdev,
+                        'relative_variation': relative_diff,
+                        'outlier_indices': outliers
+                    }
+                }
+            )
+        
+        return None
+    
+    async def _detect_qualitative_conflicts(self, data_list: List[ExtractedData]) -> List[Conflict]:
+        """Detect conflicts in qualitative/descriptive data."""
+        conflicts = []
+        
+        # Group properties by key
+        property_groups = defaultdict(list)
+        for data in data_list:
+            for prop_key, prop_value in data.properties.items():
+                if isinstance(prop_value, str):
+                    property_groups[prop_key].append({
+                        'value': prop_value.lower().strip(),
+                        'original_value': prop_value,
+                        'chunk_id': data.chunk_id,
+                        'data': data
+                    })
+        
+        # Check for conflicts in each property
+        for prop_key, prop_values in property_groups.items():
+            if len(prop_values) < 2:
+                continue
+            
+            # Check for contradictory values
+            unique_values = set(v['value'] for v in prop_values)
+            if len(unique_values) > 1:
+                # Analyze if these are genuine conflicts or variations
+                conflict = await self._analyze_qualitative_values(prop_key, prop_values)
+                if conflict:
+                    conflicts.append(conflict)
+        
+        return conflicts
+    
+    async def _analyze_qualitative_values(
+        self,
+        prop_key: str,
+        prop_values: List[Dict[str, Any]]
+    ) -> Optional[Conflict]:
+        """Analyze qualitative values for conflicts."""
+        
+        # Count occurrences of each value
+        value_counts = Counter(v['value'] for v in prop_values)
+        
+        # If there's a clear majority, might not be a conflict
+        total_count = len(prop_values)
+        majority_count = value_counts.most_common(1)[0][1]
+        majority_ratio = majority_count / total_count
+        
+        # Only consider it a conflict if no clear majority exists
+        if majority_ratio < self.tolerance_thresholds['majority_threshold']:
+            evidence = []
+            for prop_info in prop_values:
+                evidence.append(Evidence(
+                    source_chunk_id=prop_info['chunk_id'],
+                    content=f"{prop_key}: {prop_info['original_value']}",
+                    confidence=prop_info['data'].extraction_confidence,
+                    quality_score=0.7,
+                    supporting_data={'normalized_value': prop_info['value']}
+                ))
+            
+            # Calculate severity based on how evenly values are distributed
+            severity = 1.0 - majority_ratio  # Higher severity for more even distribution
+            
+            return Conflict(
+                conflict_type=ConflictType.QUALITATIVE_CONTRADICTION,
+                description=f"Qualitative contradiction in {prop_key}: {len(value_counts)} different values found",
+                conflicting_chunks=[v['chunk_id'] for v in prop_values],
+                conflicting_values=[v['original_value'] for v in prop_values],
+                severity=severity,
+                evidence=evidence,
+                context={
+                    'property_key': prop_key,
+                    'value_distribution': dict(value_counts),
+                    'majority_ratio': majority_ratio
+                }
+            )
+        
+        return None
+    
+    async def _detect_entity_conflicts(self, data_list: List[ExtractedData]) -> List[Conflict]:
+        """Detect conflicts in entity identification."""
+        conflicts = []
+        
+        # Group entities by ID if available
+        entity_groups = defaultdict(list)
+        for data in data_list:
+            for entity in data.entities:
+                entity_id = entity.get('entity_id')
+                if entity_id:
+                    entity_groups[entity_id].append({
+                        'entity': entity,
+                        'chunk_id': data.chunk_id,
+                        'data': data
+                    })
+        
+        # Check for conflicts in entity types or properties for the same ID
+        for entity_id, entities in entity_groups.items():
+            if len(entities) < 2:
+                continue
+            
+            # Check for type conflicts
+            entity_types = set(e['entity'].get('type') for e in entities if e['entity'].get('type'))
+            if len(entity_types) > 1:
+                evidence = []
+                for entity_info in entities:
+                    evidence.append(Evidence(
+                        source_chunk_id=entity_info['chunk_id'],
+                        content=f"Entity {entity_id} type: {entity_info['entity'].get('type')}",
+                        confidence=entity_info['data'].extraction_confidence,
+                        quality_score=0.8
+                    ))
+                
+                conflicts.append(Conflict(
+                    conflict_type=ConflictType.ENTITY_MISMATCH,
+                    description=f"Entity {entity_id} has conflicting types: {', '.join(entity_types)}",
+                    conflicting_chunks=[e['chunk_id'] for e in entities],
+                    conflicting_values=list(entity_types),
+                    severity=0.8,
+                    evidence=evidence,
+                    context={'entity_id': entity_id, 'conflicting_types': list(entity_types)}
+                ))
+        
+        return conflicts
+    
+    async def _detect_property_conflicts(self, data_list: List[ExtractedData]) -> List[Conflict]:
+        """Detect property-level conflicts."""
+        conflicts = []
+        
+        # This is similar to qualitative conflicts but focuses on specific property contradictions
+        # Could be expanded with domain-specific property validation rules
+        
+        return conflicts
+    
+    async def _detect_spatial_conflicts(self, data_list: List[ExtractedData]) -> List[Conflict]:
+        """Detect spatial relationship conflicts."""
+        conflicts = []
+        
+        # Check for spatial context inconsistencies
+        spatial_contexts = []
+        for data in data_list:
+            if data.spatial_context:
+                spatial_contexts.append({
+                    'context': data.spatial_context,
+                    'chunk_id': data.chunk_id,
+                    'data': data
+                })
+        
+        if len(spatial_contexts) < 2:
+            return conflicts
+        
+        # Check for floor/level conflicts
+        floors = [ctx['context'].get('floor') for ctx in spatial_contexts if ctx['context'].get('floor') is not None]
+        if len(set(floors)) > 1 and len(floors) > 1:
+            evidence = []
+            for ctx_info in spatial_contexts:
+                floor = ctx_info['context'].get('floor')
+                if floor is not None:
+                    evidence.append(Evidence(
+                        source_chunk_id=ctx_info['chunk_id'],
+                        content=f"Floor: {floor}",
+                        confidence=ctx_info['data'].extraction_confidence,
+                        quality_score=0.7
+                    ))
+            
             conflicts.append(Conflict(
-                conflict_type=ConflictType.MISSING_INFORMATION,
-                description=f"Data richness imbalance: {min(data_richness)} to {max(data_richness)} items",
-                conflicting_chunks=[data.chunk_id for data in data_list],
-                conflicting_values=data_richness,
-                severity=0.3,
-                evidence=[],
-                context={'data_richness': data_richness}
+                conflict_type=ConflictType.ENTITY_MISMATCH,
+                description=f"Spatial floor conflict: multiple floors mentioned ({', '.join(map(str, set(floors)))})",
+                conflicting_chunks=[ctx['chunk_id'] for ctx in spatial_contexts if ctx['context'].get('floor') is not None],
+                conflicting_values=list(set(floors)),
+                severity=0.6,
+                evidence=evidence,
+                context={'spatial_type': 'floor', 'conflicting_floors': list(set(floors))}
             ))
         
         return conflicts
     
+    async def _detect_relationship_conflicts(self, data_list: List[ExtractedData]) -> List[Conflict]:
+        """Detect relationship conflicts."""
+        conflicts = []
+        
+        # Collect all relationships
+        all_relationships = []
+        for data in data_list:
+            for relationship in data.relationships:
+                all_relationships.append({
+                    'relationship': relationship,
+                    'chunk_id': data.chunk_id,
+                    'data': data
+                })
+        
+        # Check for contradictory relationships (same source/target with different types)
+        relationship_map = defaultdict(list)
+        for rel_info in all_relationships:
+            rel = rel_info['relationship']
+            source = rel.get('source')
+            target = rel.get('target')
+            if source and target:
+                key = (source, target)
+                relationship_map[key].append(rel_info)
+        
+        # Look for conflicts in relationship types
+        for (source, target), relationships in relationship_map.items():
+            if len(relationships) < 2:
+                continue
+            
+            rel_types = set(r['relationship'].get('type') for r in relationships if r['relationship'].get('type'))
+            if len(rel_types) > 1:
+                evidence = []
+                for rel_info in relationships:
+                    evidence.append(Evidence(
+                        source_chunk_id=rel_info['chunk_id'],
+                        content=f"{source} -> {target}: {rel_info['relationship'].get('type')}",
+                        confidence=rel_info['data'].extraction_confidence,
+                        quality_score=0.6
+                    ))
+                
+                conflicts.append(Conflict(
+                    conflict_type=ConflictType.RELATIONSHIP_CONFLICT,
+                    description=f"Relationship conflict between {source} and {target}: {', '.join(rel_types)}",
+                    conflicting_chunks=[r['chunk_id'] for r in relationships],
+                    conflicting_values=list(rel_types),
+                    severity=0.7,
+                    evidence=evidence,
+                    context={
+                        'source_entity': source,
+                        'target_entity': target,
+                        'conflicting_types': list(rel_types)
+                    }
+                ))
+        
+        return conflicts
+    
+    async def _detect_missing_information_conflicts(self, data_list: List[ExtractedData]) -> List[Conflict]:
+        """Detect missing information that should be consistent across chunks."""
+        conflicts = []
+        
+        # Find entities that appear in multiple chunks
+        entity_appearances = defaultdict(list)
+        for data in data_list:
+            for entity in data.entities:
+                entity_id = entity.get('entity_id')
+                if entity_id:
+                    entity_appearances[entity_id].append({
+                        'entity': entity,
+                        'chunk_id': data.chunk_id,
+                        'data': data
+                    })
+        
+        # Check for missing properties in some chunks
+        for entity_id, appearances in entity_appearances.items():
+            if len(appearances) < 2:
+                continue
+            
+            # Collect all properties mentioned for this entity
+            all_properties = set()
+            entity_properties = {}
+            for appearance in appearances:
+                entity = appearance['entity']
+                chunk_id = appearance['chunk_id']
+                entity_props = entity.get('properties', {})
+                all_properties.update(entity_props.keys())
+                entity_properties[chunk_id] = entity_props
+            
+            # Check for properties missing in some chunks
+            for prop_name in all_properties:
+                chunks_with_prop = [cid for cid, props in entity_properties.items() if prop_name in props]
+                chunks_without_prop = [cid for cid, props in entity_properties.items() if prop_name not in props]
+                
+                if chunks_without_prop and len(chunks_with_prop) >= 2:
+                    # This might indicate missing information
+                    evidence = []
+                    for chunk_id in chunks_with_prop:
+                        evidence.append(Evidence(
+                            source_chunk_id=chunk_id,
+                            content=f"Entity {entity_id} has property {prop_name}: {entity_properties[chunk_id][prop_name]}",
+                            confidence=0.6,
+                            quality_score=0.5
+                        ))
+                    
+                    conflicts.append(Conflict(
+                        conflict_type=ConflictType.MISSING_INFORMATION,
+                        description=f"Property {prop_name} for entity {entity_id} missing in some chunks",
+                        conflicting_chunks=chunks_without_prop,
+                        conflicting_values=[f"missing_{prop_name}"],
+                        severity=0.4,  # Lower severity for missing info
+                        evidence=evidence,
+                        context={
+                            'entity_id': entity_id,
+                            'missing_property': prop_name,
+                            'chunks_with_property': chunks_with_prop,
+                            'chunks_without_property': chunks_without_prop
+                        }
+                    ))
+        
+        return conflicts
+    
     async def _detect_unit_inconsistencies(self, data_list: List[ExtractedData]) -> List[Conflict]:
-        """Detect unit inconsistencies in quantity data."""
-        conflicts = []
-        
-        # Check for different units in similar quantities
-        quantity_units = {}
-        for data in data_list:
-            for qty_key, qty_value in data.quantities.items():
-                if isinstance(qty_value, str) and any(unit in qty_value.lower() for unit in ['m³', 'm²', 'm', 'kg', 'ton']):
-                    if qty_key not in quantity_units:
-                        quantity_units[qty_key] = set()
-                    # Extract unit (simplified)
-                    for unit in ['m³', 'm²', 'm', 'kg', 'ton']:
-                        if unit in qty_value.lower():
-                            quantity_units[qty_key].add(unit)
-                            break
-        
-        # Check for multiple units for the same quantity type
-        for qty_key, units in quantity_units.items():
-            if len(units) > 1:
+        """Detect unit inconsistencies in measurements."""
+        conflicts = []
+        
+        # Check for quantities with different units
+        quantity_units = defaultdict(list)
+        for data in data_list:
+            for qty_type, qty_value in data.quantities.items():
+                if isinstance(qty_value, dict) and 'unit' in qty_value and 'original_unit' in qty_value:
+                    if qty_value['original_unit'] and qty_value['original_unit'] != qty_value['unit']:
+                        quantity_units[qty_type].append({
+                            'original_unit': qty_value['original_unit'],
+                            'standard_unit': qty_value['unit'],
+                            'chunk_id': data.chunk_id,
+                            'value': qty_value['original_value']
+                        })
+        
+        # Look for inconsistent original units
+        for qty_type, unit_info in quantity_units.items():
+            if len(unit_info) < 2:
+                continue
+            
+            original_units = set(info['original_unit'] for info in unit_info)
+            if len(original_units) > 1:
+                evidence = []
+                for info in unit_info:
+                    evidence.append(Evidence(
+                        source_chunk_id=info['chunk_id'],
+                        content=f"{qty_type}: {info['value']} {info['original_unit']}",
+                        confidence=0.7,
+                        quality_score=0.6
+                    ))
+                
                 conflicts.append(Conflict(
                     conflict_type=ConflictType.INCONSISTENT_UNITS,
-                    description=f"Unit inconsistency for {qty_key}: {list(units)}",
-                    conflicting_chunks=[data.chunk_id for data in data_list],
-                    conflicting_values=list(units),
-                    severity=0.4,
-                    evidence=[],
-                    context={'quantity_key': qty_key, 'units': list(units)}
+                    description=f"Inconsistent units for {qty_type}: {', '.join(original_units)}",
+                    conflicting_chunks=[info['chunk_id'] for info in unit_info],
+                    conflicting_values=list(original_units),
+                    severity=0.5,
+                    evidence=evidence,
+                    context={
+                        'quantity_type': qty_type,
+                        'inconsistent_units': list(original_units)
+                    }
                 ))
         
-        return conflicts+        return conflicts
+    
+    async def _filter_and_rank_conflicts(self, conflicts: List[Conflict]) -> List[Conflict]:
+        """Filter and rank conflicts by severity and importance."""
+        
+        # Filter out low-severity conflicts
+        filtered_conflicts = [c for c in conflicts if c.severity >= 0.3]
+        
+        # Sort by severity (highest first)
+        filtered_conflicts.sort(key=lambda c: c.severity, reverse=True)
+        
+        return filtered_conflicts